--- conflicted
+++ resolved
@@ -193,11 +193,7 @@
                             if advance_cursor {
                                 self.spans.push(span.clone());
                                 self.cursor = self.stream.len()
-<<<<<<< HEAD
-                                    - pair.1.trim_start_matches(whitespace_or_line_term).len();
-=======
                                     - pair.1.trim_left_matches(whitespace_or_line_term).len();
->>>>>>> 01c1862a
                                 let whitespace = &self.stream[prev_cursor..self.cursor];
                                 self.pending_new_line = whitespace.chars().any(is_line_term);
                             }
@@ -231,15 +227,9 @@
                     if advance_cursor {
                         self.spans.push(span.clone());
                         self.cursor = self.stream.len()
-<<<<<<< HEAD
-                            - pair.1.trim_start_matches(whitespace_or_line_term).len();
-                        let whitespace = &self.stream[prev_cursor..self.cursor];
-                        self.pending_new_line = whitespace.chars().any(is_line_term);
-=======
                             - pair.1.trim_left_matches(whitespace_or_line_term).len();
                         let whitespace = &self.stream[prev_cursor..self.cursor];
                         self.pending_new_line = whitespace.chars().any(|c| is_line_term(c));
->>>>>>> 01c1862a
                     }
                     debug!(target: "ress", "{}: {:?}", if advance_cursor { "next item" } else {"look ahead"}, pair.0);
                     Some(Item::new(pair.0, span))
